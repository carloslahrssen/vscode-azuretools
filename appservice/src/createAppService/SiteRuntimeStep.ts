/*---------------------------------------------------------------------------------------------
 *  Copyright (c) Microsoft Corporation. All rights reserved.
 *  Licensed under the MIT License. See License.txt in the project root for license information.
 *--------------------------------------------------------------------------------------------*/

import { AzureWizardPromptStep, IAzureQuickPickItem } from 'vscode-azureextensionui';
import { ext } from '../extensionVariables';
import { AppKind, WebsiteOS } from './AppKind';
import { IAppServiceWizardContext } from './IAppServiceWizardContext';

interface ILinuxRuntimeStack {
    name: string;
    displayName: string;
}

export class SiteRuntimeStep extends AzureWizardPromptStep<IAppServiceWizardContext> {
    public async prompt(wizardContext: IAppServiceWizardContext): Promise<IAppServiceWizardContext> {
        if (!wizardContext.newSiteRuntime) {
            if (wizardContext.newSiteKind === AppKind.functionapp) {
                const runtimeItems: IAzureQuickPickItem<string>[] = [
                    { label: 'JavaScript', data: 'node' },
                    { label: '.NET', data: 'dotnet' }
                ];

                if (wizardContext.newSiteOS === WebsiteOS.linux) {
                    runtimeItems.push({ label: 'Python', description: '(Preview)', data: 'python' });
                } else {
                    runtimeItems.push({ label: 'Java', data: 'java' });
                }

                wizardContext.newSiteRuntime = (await ext.ui.showQuickPick(runtimeItems, { placeHolder: 'Select a runtime for your new app.' })).data;
            } else if (wizardContext.newSiteOS === WebsiteOS.linux) {
                let runtimeItems: IAzureQuickPickItem<ILinuxRuntimeStack>[] = this.getLinuxRuntimeStack().map((rt: ILinuxRuntimeStack) => {
                    return {
                        id: rt.name,
                        label: rt.displayName,
                        description: '',
                        data: rt
                    };
                });
                // tslint:disable-next-line:strict-boolean-expressions
                if (wizardContext.recommendedSiteRuntime) {
                    runtimeItems = this.sortQuickPicksByRuntime(runtimeItems, wizardContext.recommendedSiteRuntime);
                }
                wizardContext.newSiteRuntime = (await ext.ui.showQuickPick(runtimeItems, { placeHolder: 'Select a runtime for your new Linux app.' })).data.name;
            }
        }

        return wizardContext;
    }

    // tslint:disable-next-line:max-func-body-length
    private getLinuxRuntimeStack(): ILinuxRuntimeStack[] {
        return [
            {
                name: 'node|lts',
                displayName: 'Node.js LTS (Recommended for new apps)'
            },
            {
                name: 'node|4.4',
                displayName: 'Node.js 4.4'
            },
            {
                name: 'node|4.5',
                displayName: 'Node.js 4.5'
            },
            {
                name: 'node|6.2',
                displayName: 'Node.js 6.2'
            },
            {
                name: 'node|6.6',
                displayName: 'Node.js 6.6'
            },
            {
                name: 'node|6.9',
                displayName: 'Node.js 6.9'
            },
            {
                name: 'node|6.10',
                displayName: 'Node.js 6.10'
            },
            {
                name: 'node|6.11',
                displayName: 'Node.js 6.11'
            },
            {
                name: 'node|8.0',
                displayName: 'Node.js 8.0'
            },
            {
                name: 'node|8.1',
                displayName: 'Node.js 8.1'
            },
            {
                name: 'node|8.2',
                displayName: 'Node.js 8.2'
            },
            {
                name: 'node|8.8',
                displayName: 'Node.js 8.8'
            },
            {
                name: 'node|8.9',
                displayName: 'Node.js 8.9'
            },
            {
                name: 'node|9.4',
                displayName: 'Node.js 9.4'
            },
            {
                name: 'node|10.1',
                displayName: 'Node.js 10.1'
            },
            {
<<<<<<< HEAD
<<<<<<< Updated upstream
=======
                name: 'node|10.10',
                displayName: 'Node.js 10.10'
            },
            {
=======
>>>>>>> 4f8db8ec
                name: 'node|10.14',
                displayName: 'Node.js 10.14'
            },
            {
<<<<<<< HEAD
>>>>>>> Stashed changes
=======
>>>>>>> 4f8db8ec
                name: 'php|5.6',
                displayName: 'PHP 5.6'
            },
            {
                name: 'php|7.0',
                displayName: 'PHP 7.0'
            },
            {
                name: 'php|7.2',
                displayName: 'PHP 7.2'
            },
            {
                name: 'dotnetcore|1.0',
                displayName: '.NET Core 1.0'
            },
            {
                name: 'dotnetcore|1.1',
                displayName: '.NET Core 1.1'
            },
            {
                name: 'dotnetcore|2.0',
                displayName: '.NET Core 2.0'
            },
            {
                name: 'dotnetcore|2.1',
                displayName: '.NET Core 2.1'
            },
            {
                name: 'dotnetcore|2.2',
                displayName: '.NET Core 2.2'
            },
            {
                name: 'ruby|2.3',
                displayName: 'Ruby 2.3'
            },
            {
                name: 'tomcat|8.5-jre8',
                displayName: 'Tomcat 8.5 (JRE 8)'
            },
            {
                name: 'tomcat|9.0-jre8',
                displayName: 'Tomcat 9.0 (JRE 8)'
            },
            {
                name: 'java|8-jre8',
                displayName: 'Java SE (JRE 8)'
            },
            {
                name: 'wildfly|14-jre8',
                displayName: '[Preview] WildFly 14 (JRE 8)'
            },
            {
                name: 'python|3.7',
                displayName: '[Preview] Python 3.7'
            }
        ];
    }

    private sortQuickPicksByRuntime(runtimeItems: IAzureQuickPickItem<ILinuxRuntimeStack>[], recommendedRuntimes: string[]): IAzureQuickPickItem<ILinuxRuntimeStack>[] {
        function getPriority(item: IAzureQuickPickItem<ILinuxRuntimeStack>): number {
            const index: number = recommendedRuntimes.findIndex((runtime: string) => item.data.name.includes(runtime));
            return index === -1 ? recommendedRuntimes.length : index;
        }
        return runtimeItems.sort((a: IAzureQuickPickItem<ILinuxRuntimeStack>, b: IAzureQuickPickItem<ILinuxRuntimeStack>) => getPriority(a) - getPriority(b));
    }
}<|MERGE_RESOLUTION|>--- conflicted
+++ resolved
@@ -113,23 +113,14 @@
                 displayName: 'Node.js 10.1'
             },
             {
-<<<<<<< HEAD
-<<<<<<< Updated upstream
-=======
                 name: 'node|10.10',
                 displayName: 'Node.js 10.10'
             },
             {
-=======
->>>>>>> 4f8db8ec
                 name: 'node|10.14',
                 displayName: 'Node.js 10.14'
             },
             {
-<<<<<<< HEAD
->>>>>>> Stashed changes
-=======
->>>>>>> 4f8db8ec
                 name: 'php|5.6',
                 displayName: 'PHP 5.6'
             },
