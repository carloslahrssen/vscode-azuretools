--- conflicted
+++ resolved
@@ -17,7 +17,6 @@
 import * as FileUtilities from './FileUtilities';
 import { localize } from './localize';
 
-const noSupport: string = localize('noSupport', 'This deployment source is not currently supported in VS Code and will be deployed by zip.');
 // Deployment sources supported by Web Apps
 const SCM_TYPES: vscode.QuickPickItem[] = [
     { label: 'None', description: ''}, // default scmType config
@@ -220,7 +219,6 @@
         return await this.waitForDeploymentToComplete(kuduClient, outputChannel);
     }
 
-<<<<<<< HEAD
     public async isHttpLogsEnabled(client: WebSiteManagementClient): Promise<boolean> {
         const logsConfig: SiteLogsConfig = this.slotName ? await client.webApps.getDiagnosticLogsConfigurationSlot(this.resourceGroup, this.name, this.slotName) :
             await client.webApps.getDiagnosticLogsConfiguration(this.resourceGroup, this.name);
@@ -244,7 +242,8 @@
         } else {
             await client.webApps.updateDiagnosticLogsConfig(this.resourceGroup, this.name, logsConfig);
         }
-=======
+    }
+
     public async editScmType(client: WebSiteManagementClient): Promise<string> {
         const config: SiteConfigResource = await this.getSiteConfig(client);
         const newScmType: string = await this.showScmPrompt(config.scmType);
@@ -264,7 +263,6 @@
 
         const quickPick: vscode.QuickPickItem = await vscode.window.showQuickPick(scmQuickPicks, { placeHolder: placeHolder });
         return quickPick ? quickPick.label : undefined;
->>>>>>> 63d741fc
     }
 
     private async waitForDeploymentToComplete(kuduClient: KuduClient, outputChannel: vscode.OutputChannel, pollingInterval: number = 5000): Promise<DeployResult> {
