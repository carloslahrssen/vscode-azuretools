--- conflicted
+++ resolved
@@ -1,11 +1,7 @@
 {
     "name": "vscode-azureappservice",
     "author": "Microsoft Corporation",
-<<<<<<< HEAD
-    "version": "0.32.0",
-=======
     "version": "0.33.0",
->>>>>>> c8a50c0b
     "description": "Common tools for developing Azure App Service extensions for VS Code",
     "tags": [
         "azure",
