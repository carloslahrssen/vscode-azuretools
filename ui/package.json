{
    "name": "vscode-azureextensionui",
    "author": "Microsoft Corporation",
<<<<<<< HEAD
    "version": "0.20.0",
=======
    "version": "0.20.1",
>>>>>>> 400b0d3c
    "description": "Common UI tools for developing Azure extensions for VS Code",
    "tags": [
        "azure",
        "vscode"
    ],
    "keywords": [
        "azure",
        "vscode"
    ],
    "main": "out/src/index.js",
    "types": "index.d.ts",
    "license": "MIT",
    "repository": {
        "type": "git",
        "url": "https://github.com/Microsoft/vscode-azuretools"
    },
    "bugs": {
        "url": "https://github.com/Microsoft/vscode-azuretools/issues"
    },
    "homepage": "https://github.com/Microsoft/vscode-azuretools/blob/master/ui/README.md",
    "scripts": {
        "build": "tsc -p ./",
        "prepack": "tsc -p ./",
        "compile": "tsc -watch -p ./",
        "lint": "tslint --project tsconfig.json -e src/*.d.ts -t verbose",
        "test": "gulp test",
        "prepare": "node ./node_modules/vscode/bin/install"
    },
    "dependencies": {
        "azure-arm-resource": "^3.0.0-preview",
        "azure-arm-storage": "^3.1.0",
        "fs-extra": "^4.0.3",
        "html-to-text": "^4.0.0",
        "ms-rest": "^2.2.2",
        "ms-rest-azure": "^2.4.4",
        "opn": "^5.1.0",
        "semver": "^5.6.0",
        "vscode-extension-telemetry": "^0.1.0",
        "vscode-nls": "^4.0.0"
    },
    "devDependencies": {
        "@types/fs-extra": "^4.0.6",
        "@types/html-to-text": "^1.4.31",
        "@types/mocha": "^5.2.5",
        "@types/opn": "^5.1.0",
        "@types/semver": "^5.5.0",
        "gulp": "^4.0.0",
        "mocha": "^5.2.0",
        "mocha-junit-reporter": "^1.18.0",
        "tslint": "^5.7.0",
        "tslint-microsoft-contrib": "5.0.1",
        "typescript": "^2.5.3",
        "vscode": "^1.1.24"
    },
    "engines": {
        "vscode": "^1.23.0"
    }
}<|MERGE_RESOLUTION|>--- conflicted
+++ resolved
@@ -1,11 +1,7 @@
 {
     "name": "vscode-azureextensionui",
     "author": "Microsoft Corporation",
-<<<<<<< HEAD
-    "version": "0.20.0",
-=======
     "version": "0.20.1",
->>>>>>> 400b0d3c
     "description": "Common UI tools for developing Azure extensions for VS Code",
     "tags": [
         "azure",
